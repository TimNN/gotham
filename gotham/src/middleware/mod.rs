--- conflicted
+++ resolved
@@ -8,11 +8,8 @@
 use state::State;
 
 pub mod chain;
-<<<<<<< HEAD
 pub mod logger;
-=======
 pub mod security;
->>>>>>> c83894e1
 pub mod session;
 pub mod state;
 pub mod timer;
